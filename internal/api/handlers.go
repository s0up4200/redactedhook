package api

import (
	"bytes"
	"encoding/json"
	"errors"
	"fmt"
	"net/http"

	"github.com/rs/zerolog/log"

	"github.com/s0up4200/redactedhook/internal/config"
)

const (
	StatusUploaderNotAllowed = http.StatusIMUsed + 1
	StatusLabelNotAllowed    = http.StatusIMUsed + 2
	StatusSizeNotAllowed     = http.StatusIMUsed + 3
	StatusRatioNotAllowed    = http.StatusIMUsed
)

const (
	ErrInvalidJSONResponse   = "invalid JSON response"
	ErrRecordLabelNotFound   = "record label not found"
	ErrRecordLabelNotAllowed = "record label not allowed"
	ErrUploaderNotAllowed    = "uploader is not allowed"
	ErrSizeNotAllowed        = "torrent size is outside the requested size range"
	ErrRatioBelowMinimum     = "returned ratio is below minimum requirement"
)

type validationError struct {
	err    error
	status int
}

func WebhookHandler(w http.ResponseWriter, r *http.Request) {
	cfg := config.GetConfig()
	var requestData RequestData

	if err := validateRequest(r, cfg, &requestData); err != nil {
		writeHTTPError(w, err.err, err.status)
		return
	}

	log.Info().Msgf("Received data request from %s", r.RemoteAddr)

	if err := processRequest(&requestData); err != nil {
		handleErrors(w, err)
		return
	}

	w.WriteHeader(http.StatusOK)
	log.Info().Msgf("[%s] Conditions met, responding with status 200", requestData.Indexer)
}

func validateRequest(r *http.Request, cfg *config.Config, requestData *RequestData) *validationError {
	fallbackToConfig(requestData)

	if err := verifyAPIKey(r.Header.Get("X-API-Token"), cfg.Authorization.APIToken); err != nil {
		return &validationError{err, http.StatusUnauthorized}
	}

	if err := validateRequestMethod(r.Method); err != nil {
		return &validationError{err, http.StatusBadRequest}
	}

	if err := decodeJSONPayload(r, requestData); err != nil {
		return &validationError{err, http.StatusBadRequest}
	}
	defer r.Body.Close()

	if err := validateIndexer(requestData.Indexer); err != nil {
		return &validationError{err, http.StatusBadRequest}
	}

	if err := validateRequestData(requestData); err != nil {
		return &validationError{err, http.StatusBadRequest}
	}

	return nil
}

func processRequest(requestData *RequestData) error {
	apiBase, err := determineAPIBase(requestData.Indexer)
	if err != nil {
		return err
	}

	reqHeader := make(http.Header)
	if err := setAuthorizationHeader(&reqHeader, requestData); err != nil {
		return err
	}

<<<<<<< HEAD
	return runHooks(requestData, apiBase)
=======
	if hookError := runHooks(&requestData, apiBase); hookError != nil {
		handleErrors(w, hookError)
		return
	}

	w.WriteHeader(http.StatusOK)
	log.Info().Msgf("[%s] Conditions met, responding with status 200", requestData.Indexer)

	if err := sendDiscordNotification("Request responded with HTTP 200"); err != nil {
		log.Error().Err(err).Msg("Failed to send Discord notification")
	}
>>>>>>> 788e1d8c
}

func runHooks(requestData *RequestData, apiBase string) error {
	if requestData.TorrentID != 0 && (requestData.MinSize != 0 || requestData.MaxSize != 0) {
		if err := hookSize(requestData, apiBase); err != nil {
			return errors.New(ErrSizeNotAllowed)
		}
	}

	if requestData.TorrentID != 0 && requestData.Uploaders != "" {
		if err := hookUploader(requestData, apiBase); err != nil {
			return errors.New(ErrUploaderNotAllowed)
		}
	}

	if requestData.TorrentID != 0 && requestData.RecordLabel != "" {
		if err := hookRecordLabel(requestData, apiBase); err != nil {
			return errors.New(ErrRecordLabelNotAllowed)
		}
	}

	if requestData.MinRatio != 0 {
		if err := hookRatio(requestData, apiBase); err != nil {
			return errors.New(ErrRatioBelowMinimum)
		}
	}

	return nil
}

func writeHTTPError(w http.ResponseWriter, err error, statusCode int) {
	http.Error(w, err.Error(), statusCode)
}

func handleErrors(w http.ResponseWriter, err error) {
	if err == nil {
		return
	}

	switch err.Error() {
	case ErrInvalidJSONResponse:
		http.Error(w, ErrInvalidJSONResponse, http.StatusInternalServerError)

	case ErrRecordLabelNotFound:
		http.Error(w, ErrRecordLabelNotFound, http.StatusBadRequest)

	case ErrRecordLabelNotAllowed:
		http.Error(w, ErrRecordLabelNotAllowed, http.StatusForbidden)

	case ErrUploaderNotAllowed:
		http.Error(w, ErrUploaderNotAllowed, http.StatusForbidden)

	case ErrSizeNotAllowed:
		http.Error(w, ErrSizeNotAllowed, http.StatusBadRequest)

	case ErrRatioBelowMinimum:
		http.Error(w, ErrRatioBelowMinimum, http.StatusForbidden)

	default:
		log.Error().Err(err).Msg("Unhandled error")
		http.Error(w, "Internal Server Error", http.StatusInternalServerError)
	}
}

func sendDiscordNotification(message string) error {
	webhookURL := config.GetConfig().Notifications.DiscordWebhookURL
	if webhookURL == "" {
		return nil
	}

	payload := map[string]string{"content": message}
	payloadBytes, err := json.Marshal(payload)
	if err != nil {
		return fmt.Errorf("failed to marshal payload: %w", err)
	}

	resp, err := http.Post(webhookURL, "application/json", bytes.NewBuffer(payloadBytes))
	if err != nil {
		return fmt.Errorf("failed to send Discord notification: %w", err)
	}
	defer resp.Body.Close()

	if resp.StatusCode != http.StatusNoContent {
		return fmt.Errorf("unexpected status code from Discord: %d", resp.StatusCode)
	}

	return nil
}<|MERGE_RESOLUTION|>--- conflicted
+++ resolved
@@ -51,6 +51,10 @@
 
 	w.WriteHeader(http.StatusOK)
 	log.Info().Msgf("[%s] Conditions met, responding with status 200", requestData.Indexer)
+
+	if err := sendDiscordNotification("Request responded with HTTP 200"); err != nil {
+		log.Error().Err(err).Msg("Failed to send Discord notification")
+	}
 }
 
 func validateRequest(r *http.Request, cfg *config.Config, requestData *RequestData) *validationError {
@@ -91,21 +95,7 @@
 		return err
 	}
 
-<<<<<<< HEAD
 	return runHooks(requestData, apiBase)
-=======
-	if hookError := runHooks(&requestData, apiBase); hookError != nil {
-		handleErrors(w, hookError)
-		return
-	}
-
-	w.WriteHeader(http.StatusOK)
-	log.Info().Msgf("[%s] Conditions met, responding with status 200", requestData.Indexer)
-
-	if err := sendDiscordNotification("Request responded with HTTP 200"); err != nil {
-		log.Error().Err(err).Msg("Failed to send Discord notification")
-	}
->>>>>>> 788e1d8c
 }
 
 func runHooks(requestData *RequestData, apiBase string) error {
